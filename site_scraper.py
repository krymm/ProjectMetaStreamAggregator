--- conflicted
+++ resolved
@@ -349,11 +349,6 @@
     if not any([duration_selector, rating_selector, views_selector, author_selector]):
         logger.debug(f"No relevant selectors found in site_config for {site_config_for_item_page.get('name', 'unknown config')} when fetching details for {item_url}")
         return details
-<<<<<<< HEAD
-
-=======
-    
->>>>>>> 2db1513c
     logger.info(f"Fetching extended details for: {item_url} (source: {source_site_name}, using config: {site_config_for_item_page.get('name')})")
 
     try:
@@ -370,11 +365,7 @@
             if duration_str:
                 details['duration_str'] = duration_str
                 details['duration_sec'] = parse_duration(duration_str)
-<<<<<<< HEAD
-
-=======
-        
->>>>>>> 2db1513c
+
         if rating_selector:
             rating_str = get_attribute_or_text(soup, rating_selector)
             if rating_str:
@@ -391,11 +382,7 @@
             author = get_attribute_or_text(soup, author_selector)
             if author:
                 details['author'] = author
-<<<<<<< HEAD
-
-=======
-        
->>>>>>> 2db1513c
+
         logger.debug(f"Fetched details for {item_url}: {details}")
 
     except requests.exceptions.Timeout:
@@ -426,17 +413,9 @@
         # This 'base_url' is the URL of the site we want to search *on* using Google.
         search_term = f"site:{base_url} {query}"
         logger.info(f"Google Searching on '{base_url}' for query '{query}' (Original site context: '{site_name}')")
-<<<<<<< HEAD
-
+     
         res = service.cse().list(q=search_term, cx=cse_id, num=10).execute() # Max 10 per query
         raw_items = res.get('items', [])
-
-=======
-        
-        res = service.cse().list(q=search_term, cx=cse_id, num=10).execute() # Max 10 per query
-        raw_items = res.get('items', [])
-
->>>>>>> 2db1513c
         for item in raw_items:
             title = item.get('title')
             link = item.get('link')
@@ -459,11 +438,7 @@
                         site_config_for_item_page = s_config
                         logger.debug(f"Found matching config '{s_config.get('name')}' for URL '{link}' based on domain '{item_domain}'")
                         break
-<<<<<<< HEAD
-
-=======
-                
->>>>>>> 2db1513c
+
                 extended_details = {}
                 if site_config_for_item_page:
                     # Fetch extended details ONLY if the result URL is from a known site with selectors
@@ -539,11 +514,6 @@
                 # Some results might have 'deepLinks' or other structures that could hint at images,
                 # but it's not as direct as Google's pagemap.
                 thumbnail = item.get('thumbnailUrl') # Check if BCP API ever returns this (unlikely for generic web search)
-<<<<<<< HEAD
-
-=======
-                                
->>>>>>> 2db1513c
                 if title and link:
                     item_domain = urlparse(link).netloc
                     site_config_for_item_page = None
@@ -553,11 +523,6 @@
                             site_config_for_item_page = s_config
                             logger.debug(f"Found matching config '{s_config.get('name')}' for URL '{link}' (Bing result)")
                             break
-<<<<<<< HEAD
-
-=======
-                    
->>>>>>> 2db1513c
                     extended_details = {}
                     if site_config_for_item_page:
                         if link.startswith(site_config_for_item_page.get('base_url', '')):
@@ -613,21 +578,10 @@
         request_headers.update({
             'Accept': 'text/html,application/xhtml+xml,application/xml;q=0.9,image/webp,*/*;q=0.8',
             'Accept-Language': 'en-US,en;q=0.5',
-<<<<<<< HEAD
-            'Referer': 'https://duckduckgo.com/'
-        })
         
         logger.info(f"DuckDuckGo Searching on '{base_url}' for query '{query}' (Original site context: '{site_name}')")
         time.sleep(random.uniform(1.0, 3.0)) # DDG can be quick to block scrapers
-        
-=======
-            'Referer': 'https://duckduckgo.com/' 
-        })
-        
-        logger.info(f"DuckDuckGo Searching on '{base_url}' for query '{query}' (Original site context: '{site_name}')")
-        time.sleep(random.uniform(1.0, 3.0)) # DDG can be quick to block scrapers
-        
->>>>>>> 2db1513c
+
         # DDG uses POST for html endpoint sometimes, or GET for main
         # Using GET for html endpoint as it's simpler and often works.
         # response = requests.post(search_ddg_url, headers=request_headers, data=request_params, timeout=20)
@@ -645,11 +599,8 @@
 
         for element in result_elements:
             try:
-<<<<<<< HEAD
                 title_element = element.select_one('.result__title a, .web-result-title a')
-=======
-                title_element = element.select_one('.result__title a, .web-result-title a') 
->>>>>>> 2db1513c
+
                 link_element = title_element # Link is usually the same element
                 snippet_element = element.select_one('.result__snippet, .web-result-snippet')
 
@@ -792,11 +743,7 @@
         # --- 5. Map API response fields to your common result format ---
         # This is a best-effort generic mapping. Users MUST customize this per API.
         # Common patterns: items in a list, often under a key like 'items', 'results', 'data'
-<<<<<<< HEAD
-
-=======
-        
->>>>>>> 2db1513c
+
         # Try to find a list of items in the response
         possible_item_keys = ['items', 'results', 'data', 'videos', 'entries', 'hits']
         item_list = None
@@ -813,11 +760,6 @@
                         item_list = value
                         logger.warning(f"Found item list under an unexpected key for '{site_name}'. Please verify mapping.")
                         break
-<<<<<<< HEAD
-
-=======
-        
->>>>>>> 2db1513c
         if not item_list:
             logger.warning(f"Could not find a list of items in API response from '{site_name}'. Response: {str(api_data)[:200]}")
             return results
@@ -832,28 +774,16 @@
             title = item.get(site_config.get('api_title_field', 'title')) or \
                     item.get('name') or \
                     item.get('video_title')
-<<<<<<< HEAD
 
             url = item.get(site_config.get('api_url_field', 'url')) or \
                   item.get('link') or \
                   item.get('video_url')
 
-=======
-            
-            url = item.get(site_config.get('api_url_field', 'url')) or \
-                  item.get('link') or \
-                  item.get('video_url')
-            
->>>>>>> 2db1513c
             thumbnail = item.get(site_config.get('api_thumbnail_field', 'thumbnail')) or \
                         item.get('thumbnail_url') or \
                         item.get('image') or \
                         item.get('preview_image')
-<<<<<<< HEAD
-
-=======
-            
->>>>>>> 2db1513c
+
             duration_str = str(item.get(site_config.get('api_duration_field', 'duration'), ''))
             rating_str = str(item.get(site_config.get('api_rating_field', 'rating'), ''))
             views_str = str(item.get(site_config.get('api_views_field', 'views'), ''))
@@ -864,11 +794,6 @@
             if not title or not url:
                 logger.warning(f"Skipping API item from '{site_name}' due to missing title or URL. Item: {str(item)[:100]}")
                 continue
-<<<<<<< HEAD
-
-=======
-            
->>>>>>> 2db1513c
             # Ensure URL is absolute
             if isinstance(url, str) and not url.startswith(('http://', 'https://')):
                 url = urljoin(site_config.get('base_url', ''), url)
@@ -900,9 +825,5 @@
 
     if not results:
         logger.info(f"No results processed from API for '{site_name}' with query '{query}'. This may be due to missing site-specific field mappings in config or an empty API response.")
-<<<<<<< HEAD
-
-=======
-        
->>>>>>> 2db1513c
+
     return results